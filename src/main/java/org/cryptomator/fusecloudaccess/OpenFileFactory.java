--- conflicted
+++ resolved
@@ -55,13 +55,13 @@
 	 */
 	public OpenFileHandle open(CloudPath path, Set<OpenFlags> flags, long initialSize, Instant lastModified) throws IOException {
 		try {
-<<<<<<< HEAD
 			OpenFile openFile;
 			synchronized (this) {
 				openFile = activeFiles.computeIfAbsent(path, p -> {
 					var cachedFile = cachedFiles.getIfPresent(p);
 					if (cachedFile != null) {
 						cachedFiles.invalidate(p);
+						cachedFile.updateLastModified(lastModified);
 						return cachedFile;
 					} else {
 						return this.createOpenFile(p, initialSize, lastModified);
@@ -69,19 +69,6 @@
 				});
 				openFile.opened();
 			}
-=======
-			var openFile = activeFiles.computeIfAbsent(path, p -> {
-				var cachedFile = cachedFiles.getIfPresent(p);
-				if (cachedFile != null) {
-					cachedFiles.invalidate(p);
-					cachedFile.updateLastModified(lastModified);
-					return cachedFile;
-				} else {
-					return this.createOpenFile(p, initialSize, lastModified);
-				}
-			});
-			openFile.opened();
->>>>>>> e799cde7
 			if (flags.contains(OpenFlags.O_TRUNC)) {
 				openFile.truncate(0);
 			}
