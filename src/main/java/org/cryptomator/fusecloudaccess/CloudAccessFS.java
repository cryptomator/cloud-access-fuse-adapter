package org.cryptomator.fusecloudaccess;

import com.google.common.io.ByteStreams;
import jnr.constants.platform.OpenFlags;
import jnr.ffi.Pointer;
import org.cryptomator.cloudaccess.api.CloudItemMetadata;
import org.cryptomator.cloudaccess.api.CloudItemType;
import org.cryptomator.cloudaccess.api.CloudPath;
import org.cryptomator.cloudaccess.api.CloudProvider;
import org.cryptomator.cloudaccess.api.ProgressListener;
import org.cryptomator.cloudaccess.api.exceptions.AlreadyExistsException;
import org.cryptomator.cloudaccess.api.exceptions.NotFoundException;
import org.cryptomator.cloudaccess.api.exceptions.TypeMismatchException;
import org.cryptomator.fusecloudaccess.locks.DataLock;
import org.cryptomator.fusecloudaccess.locks.LockManager;
import org.cryptomator.fusecloudaccess.locks.PathLock;
import org.slf4j.Logger;
import org.slf4j.LoggerFactory;
import ru.serce.jnrfuse.ErrorCodes;
import ru.serce.jnrfuse.FuseFS;
import ru.serce.jnrfuse.FuseFillDir;
import ru.serce.jnrfuse.FuseStubFS;
import ru.serce.jnrfuse.struct.FileStat;
import ru.serce.jnrfuse.struct.FuseFileInfo;
import ru.serce.jnrfuse.struct.Statvfs;

import java.io.EOFException;
import java.io.IOException;
import java.io.InputStream;
import java.nio.channels.Channels;
import java.nio.channels.FileChannel;
import java.nio.file.Files;
import java.nio.file.Path;
import java.nio.file.StandardOpenOption;
import java.time.Instant;
import java.util.concurrent.CompletableFuture;
import java.util.concurrent.CompletionStage;
import java.util.concurrent.ExecutionException;
import java.util.concurrent.TimeUnit;
import java.util.concurrent.TimeoutException;
import java.util.function.Function;

public class CloudAccessFS extends FuseStubFS implements FuseFS {

	private static final Logger LOG = LoggerFactory.getLogger(CloudAccessFS.class);
	private static final int BLOCKSIZE = 4096;

	private final CloudProvider provider;
	private final int timeoutMillis;
	private final OpenFileFactory openFileFactory;
	private final OpenDirFactory openDirFactory;
	private final LockManager lockManager;

<<<<<<< HEAD
	public CloudAccessFS(CloudProvider provider, Path cacheDir, int timeoutMillis) {
		this(provider, timeoutMillis, new OpenFileFactory(provider, cacheDir), new OpenDirFactory(provider));
	}

	//Visible for testing
	CloudAccessFS(CloudProvider provider, int timeoutMillis, OpenFileFactory openFileFactory, OpenDirFactory openDirFactory) {
=======
	public CloudAccessFS(CloudProvider provider, int timeoutMillis) {
		this(provider, timeoutMillis, new CachedFileFactory(provider), new OpenDirFactory(provider), new LockManager());
	}

	//Visible for testing
	CloudAccessFS(CloudProvider provider, int timeoutMillis, CachedFileFactory cachedFileFactory, OpenDirFactory openDirFactory, LockManager lockManager) {
>>>>>>> 4d045d89
		this.provider = provider;
		this.timeoutMillis = timeoutMillis;
		this.openFileFactory = openFileFactory;
		this.openDirFactory = openDirFactory;
		this.lockManager = lockManager;
	}

	/**
	 * Method for async execution.
	 * <p>
	 * Only visible for testing.
	 *
	 * @param returnCode an integer {@link CompletionStage} to execute
	 * @return an integer representing one of the FUSE {@link ErrorCodes}
	 */
	int returnOrTimeout(CompletionStage<Integer> returnCode) {
		try {
			return returnCode.toCompletableFuture().get(timeoutMillis, TimeUnit.MILLISECONDS);
		} catch (InterruptedException e) {
			LOG.warn("async call interrupted");
			Thread.currentThread().interrupt();
			return -ErrorCodes.EINTR();
		} catch (ExecutionException e) {
			LOG.error("encountered unhandled exception", e.getCause());
			return -ErrorCodes.EIO();
		} catch (TimeoutException e) {
			return -ErrorCodes.ETIMEDOUT();
		}
	}

	@Override
	public int statfs(String path, Statvfs stbuf) {
		long total = 1_000_000_000; // 1 GB TODO: get info from cloud or config
		long avail = 500_000_000; // 500 MB TODO: get info from cloud or config
		long tBlocks = total / BLOCKSIZE;
		long aBlocks = avail / BLOCKSIZE;
		stbuf.f_bsize.set(BLOCKSIZE);
		stbuf.f_frsize.set(BLOCKSIZE);
		stbuf.f_blocks.set(tBlocks);
		stbuf.f_bavail.set(aBlocks);
		stbuf.f_bfree.set(aBlocks);
		stbuf.f_namemax.set(146); // no shortening atm
		LOG.trace("statfs {} ({} / {})", path, avail, total);
		return 0;
	}

	@Override
	public int getattr(String path, FileStat stat) {
<<<<<<< HEAD
		var cachedMetadata = openFileFactory.getCachedMetadata(CloudPath.of(path));
=======
		try (PathLock pathLock = lockManager.createPathLock(path).forReading();
			 DataLock dataLock = pathLock.lockDataForReading()) {
			var returnCode = getattrInternal(CloudPath.of(path), stat);
			return returnOrTimeout(returnCode);
		}
	}

	private CompletionStage<Integer> getattrInternal(CloudPath path, FileStat stat) {
		var cachedMetadata = cachedFileFactory.getCachedMetadata(path);
>>>>>>> 4d045d89
		if (cachedMetadata.isPresent()) {
			Attributes.copy(cachedMetadata.get(), stat);
			return CompletableFuture.completedFuture(0);
		}
		return provider.itemMetadata(path)
				.thenApply(metadata -> {
					Attributes.copy(metadata, stat);
					return 0;
				})
				.exceptionally(e -> {
					if (e.getCause() instanceof NotFoundException) {
						return -ErrorCodes.ENOENT();
					} else {
						LOG.error("getattr() failed", e);
						return -ErrorCodes.EIO();
					}
				});
	}

	@Override
	public int opendir(String path, FuseFileInfo fi) {
		try (PathLock pathLock = lockManager.createPathLock(path).forReading();
			 DataLock dataLock = pathLock.lockDataForReading()) {
			var returnCode = opendirInternal(CloudPath.of(path), fi);
			return returnOrTimeout(returnCode);
		}
	}

	private CompletionStage<Integer> opendirInternal(CloudPath path, FuseFileInfo fi) {
		return provider.itemMetadata(path)
				.thenApply(metadata -> {
					if (metadata.getItemType() == CloudItemType.FOLDER) {
						long dirHandle = openDirFactory.open(path);
						fi.fh.set(dirHandle);
						return 0;
					} else {
						return -ErrorCodes.ENOTDIR();
					}
				})
				.exceptionally(e -> {
					if (e.getCause() instanceof NotFoundException) {
						return -ErrorCodes.ENOENT();
					} else {
						LOG.error("open() failed", e);
						return -ErrorCodes.EIO();
					}
				});
	}

	@Override
	public int readdir(String path, Pointer buf, FuseFillDir filler, long offset, FuseFileInfo fi) {
		try (PathLock pathLock = lockManager.createPathLock(path).forReading();
			 DataLock dataLock = pathLock.lockDataForReading()) {
			var returnCode = readdirInternal(CloudPath.of(path), buf, filler, offset, fi);
			return returnOrTimeout(returnCode);
		}
	}

	private CompletionStage<Integer> readdirInternal(CloudPath path, Pointer buf, FuseFillDir filler, long offset, FuseFileInfo fi) {
		if (offset > Integer.MAX_VALUE) {
			LOG.error("readdir() only supported for up to 2^31 entries, but attempted to read from offset {}", offset);
			return CompletableFuture.completedFuture(-ErrorCodes.EOVERFLOW());
		}

		var openDir = openDirFactory.get(fi.fh.get());
		if (openDir.isEmpty()) {
			return CompletableFuture.completedFuture(-ErrorCodes.EBADF());
		}

		return openDir.get().list(buf, filler, (int) offset).exceptionally(e -> {
			if (e instanceof NotFoundException) {
				return -ErrorCodes.ENOENT();
			} else if (e instanceof TypeMismatchException) {
				return -ErrorCodes.ENOTDIR();
			} else {
				LOG.error("readdir() failed", e);
				return -ErrorCodes.EIO();
			}
		});
	}

	@Override
	public int releasedir(String path, FuseFileInfo fi) {
		try (PathLock pathLock = lockManager.createPathLock(path).forReading();
			 DataLock dataLock = pathLock.lockDataForReading()) {
			openDirFactory.close(fi.fh.get());
			return 0;
		}
	}

	@Override
	public int open(String path, FuseFileInfo fi) {
<<<<<<< HEAD
		var returnCode = provider.itemMetadata(CloudPath.of(path)).thenApply(metadata -> {
			final var type = metadata.getItemType();
			if (type == CloudItemType.FILE) {
				try {
					var size = metadata.getSize().orElse(0l);
					var lastModified = metadata.getLastModifiedDate().orElse(Instant.EPOCH);
					var handle = openFileFactory.open(CloudPath.of(path), BitMaskEnumUtil.bitMaskToSet(OpenFlags.class, fi.flags.longValue()), size, lastModified);
					fi.fh.set(handle.getId());
					return 0;
				} catch (IOException e) {
					return -ErrorCodes.EIO();
				}
			} else if (type == CloudItemType.FOLDER) {
				return -ErrorCodes.EISDIR();
			} else {
				LOG.error("Attempted to open() {}, which is not a file.", path);
				return -ErrorCodes.EIO();
			}
		}).exceptionally(e -> {
			if (e.getCause() instanceof NotFoundException) {
				return -ErrorCodes.ENOENT();
			} else {
				LOG.error("open() failed", e);
				return -ErrorCodes.EIO();
			}
		});
		return returnOrTimeout(returnCode);
=======
		try (PathLock pathLock = lockManager.createPathLock(path).forReading();
			 DataLock dataLock = pathLock.lockDataForReading()) {
			var returnCode = openInternal(CloudPath.of(path), fi);
			return returnOrTimeout(returnCode);
		}
	}

	private CompletionStage<Integer> openInternal(CloudPath path, FuseFileInfo fi) {
		return provider.itemMetadata(path)
				.thenApply(metadata -> {
					final var type = metadata.getItemType();
					if (type == CloudItemType.FILE) {
						try {
							var size = metadata.getSize().orElse(0l);
							var lastModified = metadata.getLastModifiedDate().orElse(Instant.EPOCH);
							var handle = cachedFileFactory.open(path, BitMaskEnumUtil.bitMaskToSet(OpenFlags.class, fi.flags.longValue()), size, lastModified);
							fi.fh.set(handle.getId());
							return 0;
						} catch (IOException e) {
							return -ErrorCodes.EIO();
						}
					} else if (type == CloudItemType.FOLDER) {
						return -ErrorCodes.EISDIR();
					} else {
						LOG.error("Attempted to open() {}, which is not a file.", path);
						return -ErrorCodes.EIO();
					}
				})
				.exceptionally(e -> {
					if (e.getCause() instanceof NotFoundException) {
						return -ErrorCodes.ENOENT();
					} else {
						LOG.error("open() failed", e);
						return -ErrorCodes.EIO();
					}
				});
>>>>>>> 4d045d89
	}

	@Override
	public int release(String path, FuseFileInfo fi) {
<<<<<<< HEAD
		openFileFactory.close(fi.fh.get());
		return 0;
=======
		try (PathLock pathLock = lockManager.createPathLock(path).forReading();
			 DataLock dataLock = pathLock.lockDataForReading()) {
			var returnCode = cachedFileFactory.close(fi.fh.get()).thenApply(ignored -> 0).exceptionally(e -> {
				LOG.error("release() failed", e);
				return -ErrorCodes.EIO();
			});
			return returnOrTimeout(returnCode);
		}
>>>>>>> 4d045d89
	}

	@Override
	public int rename(String oldpath, String newpath) {
		try (PathLock oldPathLock = lockManager.createPathLock(oldpath).forWriting();
			 DataLock oldDataLock = oldPathLock.lockDataForWriting();
			 PathLock newPathLock = lockManager.createPathLock(newpath).forWriting();
			 DataLock newDataLock = newPathLock.lockDataForWriting()) {
			var returnCode = renameInternal(CloudPath.of(oldpath), CloudPath.of(newpath));
			return returnOrTimeout(returnCode);
		}
	}

	private CompletionStage<Integer> renameInternal(CloudPath oldPath, CloudPath newPath) {
		return provider.move(oldPath, newPath, true)
				.thenApply(p -> {
<<<<<<< HEAD
					openFileFactory.moved(CloudPath.of(oldpath), CloudPath.of(newpath));
=======
					cachedFileFactory.moved(oldPath, newPath);
>>>>>>> 4d045d89
					return 0;
				})
				.exceptionally(completionThrowable -> {
					var e = completionThrowable.getCause();
					if (e instanceof NotFoundException) {
						return -ErrorCodes.ENOENT();
					} else if (e instanceof AlreadyExistsException) {
						return -ErrorCodes.EEXIST();
					} else {
						LOG.error("rename() failed", e);
						return -ErrorCodes.EIO();
					}
				});
	}

	@Override
	public int mkdir(String path, long mode) {
		try (PathLock pathLock = lockManager.createPathLock(path).forWriting();
			 DataLock dataLock = pathLock.lockDataForWriting()) {
			var returnCode = mkdirInternal(CloudPath.of(path), mode);
			return returnOrTimeout(returnCode);
		}
	}

	private CompletionStage<Integer> mkdirInternal(CloudPath path, long mode) {
		return provider.createFolder(path)
				.thenApply(p -> 0)
				.exceptionally(completionThrowable -> {
					var e = completionThrowable.getCause();
					if (e instanceof AlreadyExistsException) {
						return -ErrorCodes.EEXIST();
					} else {
						LOG.error("mkdir() failed", e);
						return -ErrorCodes.EIO();
					}
				});
	}

	@Override
	public int create(String path, long mode, FuseFileInfo fi) {
		try (PathLock pathLock = lockManager.createPathLock(path).forWriting();
			 DataLock dataLock = pathLock.lockDataForWriting()) {
			var returnCode = createInternal(CloudPath.of(path), mode, fi);
			return returnOrTimeout(returnCode);
		}
	}

	private CompletionStage<Integer> createInternal(CloudPath path, long mode, FuseFileInfo fi) {
		return provider.write(path, false, InputStream.nullInputStream(), ProgressListener.NO_PROGRESS_AWARE)
				.handle((metadata, exception) -> {
					if (exception == null) {
						// no exception means: 0-byte file successfully created
						return CompletableFuture.completedFuture(metadata);
					} else if (exception instanceof AlreadyExistsException) {
						// in case of an already existing file, return the existing file's metadata
						return provider.itemMetadata(path);
					} else {
						return CompletableFuture.<CloudItemMetadata>failedFuture(exception);
					}
				})
				.thenCompose(Function.identity())
				.thenApply(metadata -> {
					try {
						var size = metadata.getSize().orElse(0l);
						var lastModified = metadata.getLastModifiedDate().orElse(Instant.EPOCH);
						var handle = openFileFactory.open(path, BitMaskEnumUtil.bitMaskToSet(OpenFlags.class, fi.flags.longValue()), size, lastModified);
						fi.fh.set(handle.getId());
						return 0;
					} catch (IOException e) {
						return -ErrorCodes.EIO();
					}
				})
				.exceptionally(e -> {
					if (e.getCause() instanceof NotFoundException) {
						return -ErrorCodes.ENOENT();
					} else if (e.getCause() instanceof TypeMismatchException) {
						return -ErrorCodes.EISDIR();
					} else {
						LOG.error("create() failed", e);
						return -ErrorCodes.EIO();
					}
				});
	}

	@Override
	public int chmod(String path, long mode) {
		// TODO: This must be implemented! Otherwise TextEdit.app fails to save text files.
		return 0;
	}

	@Override
	public int rmdir(String path) {
		try (PathLock pathLock = lockManager.createPathLock(path.toString()).forWriting();
			 DataLock dataLock = pathLock.lockDataForWriting()) {
			var returnCode = deleteInternal(CloudPath.of(path));
			return returnOrTimeout(returnCode);
		}
	}

	@Override
	public int unlink(String path) {
		try (PathLock pathLock = lockManager.createPathLock(path.toString()).forWriting();
			 DataLock dataLock = pathLock.lockDataForWriting()) {
			var returnCode = deleteInternal(CloudPath.of(path));
			return returnOrTimeout(returnCode);
		}
	}

	// visible for testing
	CompletionStage<Integer> deleteInternal(CloudPath path) {
		return provider.delete(path)
				.thenApply(ignored -> {
					openFileFactory.delete(path);
					return 0;
				})
				.exceptionally(completionThrowable -> {
					final var e = completionThrowable.getCause();
					if (e instanceof NotFoundException) {
						return -ErrorCodes.ENOENT();
					} else {
						LOG.error("delete() failed", e);
						return -ErrorCodes.EIO();
					}
				});
	}

	@Override
	public int read(String path, Pointer buf, long size, long offset, FuseFileInfo fi) {
<<<<<<< HEAD
		var openFile = openFileFactory.get(fi.fh.get());
=======
		try (PathLock pathLock = lockManager.createPathLock(path).forReading();
			 DataLock dataLock = pathLock.lockDataForReading()) {
			var returnCode = readInternal(fi.fh.get(), buf, size, offset);
			return returnOrTimeout(returnCode);
		}
	}

	private CompletionStage<Integer> readInternal(long fileHandle, Pointer buf, long size, long offset) {
		var openFile = cachedFileFactory.get(fileHandle);
>>>>>>> 4d045d89
		if (openFile.isEmpty()) {
			return CompletableFuture.completedFuture(-ErrorCodes.EBADF());
		}
		return openFile.get().read(buf, offset, size).exceptionally(e -> {
			if (e instanceof NotFoundException) {
				return -ErrorCodes.ENOENT();
			} else if (e instanceof EOFException) {
				return 0; // offset was at or beyond EOF
			} else {
				LOG.error("read() failed", e);
				return -ErrorCodes.EIO();
			}
		});
	}

	@Override
	public int write(String path, Pointer buf, long size, long offset, FuseFileInfo fi) {
<<<<<<< HEAD
		var openFile = openFileFactory.get(fi.fh.get());
=======
		try (PathLock pathLock = lockManager.createPathLock(path).forReading();
			 DataLock dataLock = pathLock.lockDataForWriting()) {
			var returnCode = writeInternal(fi.fh.get(), buf, size, offset);
			return returnOrTimeout(returnCode);
		}
	}

	private CompletionStage<Integer> writeInternal(long fileHandle, Pointer buf, long size, long offset) {
		var openFile = cachedFileFactory.get(fileHandle);
>>>>>>> 4d045d89
		if (openFile.isEmpty()) {
			return CompletableFuture.completedFuture(-ErrorCodes.EBADF());
		}
		return openFile.get().write(buf, offset, size).exceptionally(e -> {
			if (e instanceof NotFoundException) {
				return -ErrorCodes.ENOENT();
			} else {
				LOG.error("write() failed", e);
				return -ErrorCodes.EIO();
			}
		});
	}

	@Override
	public int truncate(String path, long size) {
		try (PathLock pathLock = lockManager.createPathLock(path).forReading();
			 DataLock dataLock = pathLock.lockDataForWriting()) {
			var returnCode = truncateInternal(CloudPath.of(path), size);
			return returnOrTimeout(returnCode);
		}
	}

	private CompletionStage<Integer> truncateInternal(CloudPath path, long size) {
		return provider.read(path, 0, size, ProgressListener.NO_PROGRESS_AWARE).thenCompose(in -> {
			// TODO optimize tmp file path
			try (var ch = FileChannel.open(Files.createTempFile("foo", "bar"), StandardOpenOption.READ, StandardOpenOption.WRITE)) {
				long copied = ByteStreams.copy(in, Channels.newOutputStream(ch));
				if (copied < size) {
					// TODO append
				}
				ch.position(0);
				return provider.write(path, true, Channels.newInputStream(ch), ProgressListener.NO_PROGRESS_AWARE).thenApply(ignored -> 0);
			} catch (IOException e) {
				return CompletableFuture.failedFuture(e);
			}
		});
	}

	@Override
	public int ftruncate(String path, long size, FuseFileInfo fi) {
<<<<<<< HEAD
		var handle = openFileFactory.get(fi.fh.get());
=======
		try (PathLock pathLock = lockManager.createPathLock(path).forReading();
			 DataLock dataLock = pathLock.lockDataForWriting()) {
			var returnCode = ftruncateInternal(fi.fh.get(), size);
			return returnOrTimeout(returnCode);
		}
	}

	private CompletionStage<Integer> ftruncateInternal(long fileHandle, long size) {
		var handle = cachedFileFactory.get(fileHandle);
>>>>>>> 4d045d89
		if (handle.isEmpty()) {
			return CompletableFuture.completedFuture(-ErrorCodes.EBADF());
		}
		return handle.get().truncate(size).thenApply(ignored -> 0).exceptionally(e -> {
			LOG.error("ftruncate() failed", e);
			return -ErrorCodes.EIO();
		});
	}
}<|MERGE_RESOLUTION|>--- conflicted
+++ resolved
@@ -51,21 +51,12 @@
 	private final OpenDirFactory openDirFactory;
 	private final LockManager lockManager;
 
-<<<<<<< HEAD
 	public CloudAccessFS(CloudProvider provider, Path cacheDir, int timeoutMillis) {
-		this(provider, timeoutMillis, new OpenFileFactory(provider, cacheDir), new OpenDirFactory(provider));
+		this(provider, timeoutMillis, new OpenFileFactory(provider, cacheDir), new OpenDirFactory(provider), new LockManager());
 	}
 
 	//Visible for testing
-	CloudAccessFS(CloudProvider provider, int timeoutMillis, OpenFileFactory openFileFactory, OpenDirFactory openDirFactory) {
-=======
-	public CloudAccessFS(CloudProvider provider, int timeoutMillis) {
-		this(provider, timeoutMillis, new CachedFileFactory(provider), new OpenDirFactory(provider), new LockManager());
-	}
-
-	//Visible for testing
-	CloudAccessFS(CloudProvider provider, int timeoutMillis, CachedFileFactory cachedFileFactory, OpenDirFactory openDirFactory, LockManager lockManager) {
->>>>>>> 4d045d89
+	CloudAccessFS(CloudProvider provider, int timeoutMillis, OpenFileFactory openFileFactory, OpenDirFactory openDirFactory, LockManager lockManager) {
 		this.provider = provider;
 		this.timeoutMillis = timeoutMillis;
 		this.openFileFactory = openFileFactory;
@@ -114,9 +105,6 @@
 
 	@Override
 	public int getattr(String path, FileStat stat) {
-<<<<<<< HEAD
-		var cachedMetadata = openFileFactory.getCachedMetadata(CloudPath.of(path));
-=======
 		try (PathLock pathLock = lockManager.createPathLock(path).forReading();
 			 DataLock dataLock = pathLock.lockDataForReading()) {
 			var returnCode = getattrInternal(CloudPath.of(path), stat);
@@ -125,8 +113,7 @@
 	}
 
 	private CompletionStage<Integer> getattrInternal(CloudPath path, FileStat stat) {
-		var cachedMetadata = cachedFileFactory.getCachedMetadata(path);
->>>>>>> 4d045d89
+		var cachedMetadata = openFileFactory.getCachedMetadata(path);
 		if (cachedMetadata.isPresent()) {
 			Attributes.copy(cachedMetadata.get(), stat);
 			return CompletableFuture.completedFuture(0);
@@ -219,35 +206,6 @@
 
 	@Override
 	public int open(String path, FuseFileInfo fi) {
-<<<<<<< HEAD
-		var returnCode = provider.itemMetadata(CloudPath.of(path)).thenApply(metadata -> {
-			final var type = metadata.getItemType();
-			if (type == CloudItemType.FILE) {
-				try {
-					var size = metadata.getSize().orElse(0l);
-					var lastModified = metadata.getLastModifiedDate().orElse(Instant.EPOCH);
-					var handle = openFileFactory.open(CloudPath.of(path), BitMaskEnumUtil.bitMaskToSet(OpenFlags.class, fi.flags.longValue()), size, lastModified);
-					fi.fh.set(handle.getId());
-					return 0;
-				} catch (IOException e) {
-					return -ErrorCodes.EIO();
-				}
-			} else if (type == CloudItemType.FOLDER) {
-				return -ErrorCodes.EISDIR();
-			} else {
-				LOG.error("Attempted to open() {}, which is not a file.", path);
-				return -ErrorCodes.EIO();
-			}
-		}).exceptionally(e -> {
-			if (e.getCause() instanceof NotFoundException) {
-				return -ErrorCodes.ENOENT();
-			} else {
-				LOG.error("open() failed", e);
-				return -ErrorCodes.EIO();
-			}
-		});
-		return returnOrTimeout(returnCode);
-=======
 		try (PathLock pathLock = lockManager.createPathLock(path).forReading();
 			 DataLock dataLock = pathLock.lockDataForReading()) {
 			var returnCode = openInternal(CloudPath.of(path), fi);
@@ -263,7 +221,7 @@
 						try {
 							var size = metadata.getSize().orElse(0l);
 							var lastModified = metadata.getLastModifiedDate().orElse(Instant.EPOCH);
-							var handle = cachedFileFactory.open(path, BitMaskEnumUtil.bitMaskToSet(OpenFlags.class, fi.flags.longValue()), size, lastModified);
+							var handle = openFileFactory.open(path, BitMaskEnumUtil.bitMaskToSet(OpenFlags.class, fi.flags.longValue()), size, lastModified);
 							fi.fh.set(handle.getId());
 							return 0;
 						} catch (IOException e) {
@@ -284,24 +242,15 @@
 						return -ErrorCodes.EIO();
 					}
 				});
->>>>>>> 4d045d89
 	}
 
 	@Override
 	public int release(String path, FuseFileInfo fi) {
-<<<<<<< HEAD
-		openFileFactory.close(fi.fh.get());
-		return 0;
-=======
-		try (PathLock pathLock = lockManager.createPathLock(path).forReading();
-			 DataLock dataLock = pathLock.lockDataForReading()) {
-			var returnCode = cachedFileFactory.close(fi.fh.get()).thenApply(ignored -> 0).exceptionally(e -> {
-				LOG.error("release() failed", e);
-				return -ErrorCodes.EIO();
-			});
-			return returnOrTimeout(returnCode);
-		}
->>>>>>> 4d045d89
+		try (PathLock pathLock = lockManager.createPathLock(path).forReading();
+			 DataLock dataLock = pathLock.lockDataForReading()) {
+			openFileFactory.close(fi.fh.get());
+			return 0;
+		}
 	}
 
 	@Override
@@ -318,11 +267,7 @@
 	private CompletionStage<Integer> renameInternal(CloudPath oldPath, CloudPath newPath) {
 		return provider.move(oldPath, newPath, true)
 				.thenApply(p -> {
-<<<<<<< HEAD
-					openFileFactory.moved(CloudPath.of(oldpath), CloudPath.of(newpath));
-=======
-					cachedFileFactory.moved(oldPath, newPath);
->>>>>>> 4d045d89
+					openFileFactory.moved(oldPath, newPath);
 					return 0;
 				})
 				.exceptionally(completionThrowable -> {
@@ -451,9 +396,6 @@
 
 	@Override
 	public int read(String path, Pointer buf, long size, long offset, FuseFileInfo fi) {
-<<<<<<< HEAD
-		var openFile = openFileFactory.get(fi.fh.get());
-=======
 		try (PathLock pathLock = lockManager.createPathLock(path).forReading();
 			 DataLock dataLock = pathLock.lockDataForReading()) {
 			var returnCode = readInternal(fi.fh.get(), buf, size, offset);
@@ -462,8 +404,7 @@
 	}
 
 	private CompletionStage<Integer> readInternal(long fileHandle, Pointer buf, long size, long offset) {
-		var openFile = cachedFileFactory.get(fileHandle);
->>>>>>> 4d045d89
+		var openFile = openFileFactory.get(fileHandle);
 		if (openFile.isEmpty()) {
 			return CompletableFuture.completedFuture(-ErrorCodes.EBADF());
 		}
@@ -481,9 +422,6 @@
 
 	@Override
 	public int write(String path, Pointer buf, long size, long offset, FuseFileInfo fi) {
-<<<<<<< HEAD
-		var openFile = openFileFactory.get(fi.fh.get());
-=======
 		try (PathLock pathLock = lockManager.createPathLock(path).forReading();
 			 DataLock dataLock = pathLock.lockDataForWriting()) {
 			var returnCode = writeInternal(fi.fh.get(), buf, size, offset);
@@ -492,8 +430,7 @@
 	}
 
 	private CompletionStage<Integer> writeInternal(long fileHandle, Pointer buf, long size, long offset) {
-		var openFile = cachedFileFactory.get(fileHandle);
->>>>>>> 4d045d89
+		var openFile = openFileFactory.get(fileHandle);
 		if (openFile.isEmpty()) {
 			return CompletableFuture.completedFuture(-ErrorCodes.EBADF());
 		}
@@ -534,9 +471,6 @@
 
 	@Override
 	public int ftruncate(String path, long size, FuseFileInfo fi) {
-<<<<<<< HEAD
-		var handle = openFileFactory.get(fi.fh.get());
-=======
 		try (PathLock pathLock = lockManager.createPathLock(path).forReading();
 			 DataLock dataLock = pathLock.lockDataForWriting()) {
 			var returnCode = ftruncateInternal(fi.fh.get(), size);
@@ -545,8 +479,7 @@
 	}
 
 	private CompletionStage<Integer> ftruncateInternal(long fileHandle, long size) {
-		var handle = cachedFileFactory.get(fileHandle);
->>>>>>> 4d045d89
+		var handle = openFileFactory.get(fileHandle);
 		if (handle.isEmpty()) {
 			return CompletableFuture.completedFuture(-ErrorCodes.EBADF());
 		}
