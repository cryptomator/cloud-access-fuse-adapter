package org.cryptomator.fusecloudaccess;

import com.google.common.io.Closeables;
import org.cryptomator.cloudaccess.api.CloudPath;
import org.cryptomator.cloudaccess.api.CloudProvider;
import org.cryptomator.cloudaccess.api.ProgressListener;
import org.slf4j.Logger;
import org.slf4j.LoggerFactory;

import java.io.IOException;
import java.io.InterruptedIOException;
import java.nio.file.Files;
import java.nio.file.Path;
import java.util.Optional;
import java.util.UUID;
import java.util.concurrent.Callable;
import java.util.concurrent.CancellationException;
import java.util.concurrent.CompletableFuture;
import java.util.concurrent.ConcurrentHashMap;
import java.util.concurrent.ConcurrentMap;
import java.util.concurrent.ExecutionException;
import java.util.concurrent.ExecutorService;
import java.util.concurrent.Executors;
import java.util.concurrent.Future;
import java.util.concurrent.TimeUnit;
import java.util.concurrent.TimeoutException;
import java.util.concurrent.locks.StampedLock;
import java.util.function.Consumer;

/**
 * Prepares and schedules upload of (possibly) changed files to the cloud.
 * <p>
 * It should be ensured, that the files which are currently processed are not modified by other thread or processes.
 */
class OpenFileUploader {

	private static final Logger LOG = LoggerFactory.getLogger(OpenFileUploader.class);

	private final CloudProvider provider;
	private final Path cacheDir;
	private final CloudPath cloudUploadDir;
	private final ExecutorService executorService;
	private final ConcurrentMap<CloudPath, Future<?>> tasks;
	private final StampedLock moveLock;

	public OpenFileUploader(CloudProvider provider, Path cacheDir, CloudPath cloudUploadDir, StampedLock moveLock) {
		this(provider, cacheDir, cloudUploadDir, Executors.newSingleThreadExecutor(), new ConcurrentHashMap<>(), moveLock);
	}

	OpenFileUploader(CloudProvider provider, Path cacheDir, CloudPath cloudUploadDir, ExecutorService executorService, ConcurrentMap<CloudPath, Future<?>> tasks, StampedLock moveLock) {
		this.provider = provider;
		this.cacheDir = cacheDir;
		this.cloudUploadDir = cloudUploadDir;
		this.executorService = executorService;
		this.tasks = tasks;
		this.moveLock = moveLock;
	}

	/**
	 * Schedules {@link OpenFile} to be uploaded to the set {@link CloudProvider} by first creating a temporary copy of
	 * it and start the upload by reading from the copy.
	 *
	 * @param file       OpenFile object with reference to a real file
	 * @param onFinished Callback invoked after successful upload
	 */
	public void scheduleUpload(OpenFile file, Consumer<OpenFile> onFinished) {
		if (!file.isDirty()) {
			LOG.trace("Upload of {} skipped. Unmodified.", file.getPath());
			onFinished.accept(file);
			return; // no-op
		}
		Consumer<OpenFile> decoratedOnFinished = f -> {
			tasks.remove(f.getPath());
			onFinished.accept(f);
		};
		var task = executorService.submit(new ScheduledUpload(provider, file, decoratedOnFinished, cacheDir, cloudUploadDir, moveLock));
		var previousTask = tasks.put(file.getPath(), task);
		if (previousTask != null) {
			previousTask.cancel(true);
		}
	}

	/**
	 * Cancels a pending upload (if any). No-op otherwise.
	 *
	 * @param path
	 * @return <code>true</code> if a pending upload has been canceled, <code>false</code> otherwise
	 */
	public boolean cancelUpload(CloudPath path) {
		LOG.trace("Cancel possible upload for {}", path);
		var task = tasks.get(path);
		if (task != null) {
			task.cancel(true);
			LOG.debug("Cancelled upload for {}", path);
			return true;
		} else {
			return false;
		}
	}

	public void awaitPendingUploads(long timeout, TimeUnit timeUnit) throws InterruptedException, TimeoutException {
		executorService.shutdown();
		if (!executorService.awaitTermination(timeout, timeUnit)) {
			throw new TimeoutException("Uploads still running.");
		}
	}

	static class ScheduledUpload implements Callable<Void> {

		private final CloudProvider provider;
		private final OpenFile openFile;
		private final Consumer<OpenFile> onFinished;
		private final Path cacheDir;
		private final CloudPath cloudUploadDir;
		private final StampedLock moveLock;

		public ScheduledUpload(CloudProvider provider, OpenFile openFile, Consumer<OpenFile> onFinished, Path cacheDir, CloudPath cloudUploadDir, StampedLock moveLock) {
			this.provider = provider;
			this.openFile = openFile;
			this.onFinished = onFinished;
			this.cacheDir = cacheDir;
			this.cloudUploadDir = cloudUploadDir;
			this.moveLock = moveLock;
		}

		@Override
		public Void call() throws IOException {
			String tmpFileName = UUID.randomUUID() + ".tmp";
			Path localTmpFile = cacheDir.resolve(tmpFileName);
			CloudPath cloudTmpFile = cloudUploadDir.resolve(tmpFileName);
			try {
<<<<<<< HEAD
				openFile.persistTo(tmpFile).toCompletableFuture().get();
				assert Files.exists(tmpFile);
				var size = openFile.getSize();
				var lastModified = openFile.getLastModified();
				try (var in = Files.newInputStream(tmpFile)) {
					provider.write(openFile.getPath(), true, in, size, Optional.of(lastModified), ProgressListener.NO_PROGRESS_AWARE) //
							.toCompletableFuture() //
							.get();
				}
=======
				openFile.persistTo(localTmpFile)
						.thenCompose((ignored) -> {
							assert Files.exists(localTmpFile);
							try {
								long size = Files.size(localTmpFile);
								var in = Files.newInputStream(localTmpFile);
								var upload = provider.write(cloudTmpFile, true, in, size, ProgressListener.NO_PROGRESS_AWARE); //TODO: use progress listener to set IsInterruptible! (decorate it and if we are at 90/95 percent we can't interrupt anymore.
								return CompletionUtils.runAlways(upload, () -> Closeables.closeQuietly(in));
							} catch (IOException e) {
								return CompletableFuture.failedFuture(e);
							}
						})
						.thenCompose(cloudItemMetadata -> {
							assert cloudTmpFile.equals(cloudItemMetadata.getPath());
							return CompletionUtils.runLocked(moveLock, () -> {
								return provider.move(cloudTmpFile, openFile.getPath(), true);
							});
						})
						.toCompletableFuture().get();
				return null;
			} catch (CancellationException e) {    //OK
				LOG.debug("Canceled upload for {}.", openFile.getPath());
>>>>>>> fb269048
				return null;
			} catch (InterruptedException e) {
				Thread.currentThread().interrupt();
				throw new InterruptedIOException("Upload interrupted.");
			} catch (ExecutionException e) {
				LOG.error("Upload of " + openFile.getPath() + " failed.", e);
				// TODO copy file to some lost+found dir
				throw new IOException("Upload failed.", e);
			} finally {
				Files.deleteIfExists(localTmpFile);
				onFinished.accept(openFile);
			}
		}

	}

}<|MERGE_RESOLUTION|>--- conflicted
+++ resolved
@@ -129,31 +129,20 @@
 			Path localTmpFile = cacheDir.resolve(tmpFileName);
 			CloudPath cloudTmpFile = cloudUploadDir.resolve(tmpFileName);
 			try {
-<<<<<<< HEAD
-				openFile.persistTo(tmpFile).toCompletableFuture().get();
-				assert Files.exists(tmpFile);
-				var size = openFile.getSize();
-				var lastModified = openFile.getLastModified();
-				try (var in = Files.newInputStream(tmpFile)) {
-					provider.write(openFile.getPath(), true, in, size, Optional.of(lastModified), ProgressListener.NO_PROGRESS_AWARE) //
-							.toCompletableFuture() //
-							.get();
-				}
-=======
 				openFile.persistTo(localTmpFile)
 						.thenCompose((ignored) -> {
 							assert Files.exists(localTmpFile);
 							try {
-								long size = Files.size(localTmpFile);
+								var size = openFile.getSize();
+								var lastModified = openFile.getLastModified();
 								var in = Files.newInputStream(localTmpFile);
-								var upload = provider.write(cloudTmpFile, true, in, size, ProgressListener.NO_PROGRESS_AWARE); //TODO: use progress listener to set IsInterruptible! (decorate it and if we are at 90/95 percent we can't interrupt anymore.
+								var upload = provider.write(cloudTmpFile, true, in, size, Optional.of(lastModified), ProgressListener.NO_PROGRESS_AWARE);
 								return CompletionUtils.runAlways(upload, () -> Closeables.closeQuietly(in));
 							} catch (IOException e) {
 								return CompletableFuture.failedFuture(e);
 							}
 						})
-						.thenCompose(cloudItemMetadata -> {
-							assert cloudTmpFile.equals(cloudItemMetadata.getPath());
+						.thenCompose(ignored -> {
 							return CompletionUtils.runLocked(moveLock, () -> {
 								return provider.move(cloudTmpFile, openFile.getPath(), true);
 							});
@@ -162,7 +151,6 @@
 				return null;
 			} catch (CancellationException e) {    //OK
 				LOG.debug("Canceled upload for {}.", openFile.getPath());
->>>>>>> fb269048
 				return null;
 			} catch (InterruptedException e) {
 				Thread.currentThread().interrupt();
