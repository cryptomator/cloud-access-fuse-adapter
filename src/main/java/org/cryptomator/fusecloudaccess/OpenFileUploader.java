package org.cryptomator.fusecloudaccess;

import org.cryptomator.cloudaccess.api.CloudProvider;
import org.cryptomator.cloudaccess.api.ProgressListener;
import org.slf4j.Logger;
import org.slf4j.LoggerFactory;

import java.io.IOException;
import java.io.InputStream;
import java.nio.file.Files;
import java.nio.file.Path;
import java.nio.file.StandardOpenOption;
import java.util.UUID;
import java.util.concurrent.CompletableFuture;
import java.util.concurrent.CompletionStage;
import java.util.concurrent.ConcurrentHashMap;
import java.util.concurrent.ConcurrentMap;
import java.util.concurrent.atomic.AtomicLong;

/**
 * Prepares and schedules upload of (possibly) changed files to the cloud.
 * <p>
 * It should be ensured, that the files which are currently processed are not modified by other thread or processes.
 */
class OpenFileUploader {

	private static final Logger LOG = LoggerFactory.getLogger(OpenFileUploader.class);

	private final CloudProvider provider;
	private final ConcurrentMap<Long, CompletionStage<Void>> scheduledUploads = new ConcurrentHashMap<>();
	private final AtomicLong idGenerator = new AtomicLong();
	private final Path cacheDir;

	OpenFileUploader(CloudProvider provider, Path cacheDir) {
		this.provider = provider;
		this.cacheDir = cacheDir;
	}

	/**
	 * Schedules {@link OpenFile} to be uploaded to the set {@link CloudProvider} by first creating a temporary copy of
	 * it and start the upload by reading from the copy.
	 * <p>
	 * This method relies on that the underlying files in the file system do not change during the complete copy.
	 * Generally it is not considered harmful, if a file is during upload replaced by a new version, since this version is also scheduled for an upload.
	 *
	 * @param file OpenFile object with reference to a real file.
	 * @return A void {@link CompletionStage} indicating when the upload operation is successful completed.
	 */
	public CompletionStage<Void> scheduleUpload(OpenFile file) {
		if (!file.isDirty()) {
			LOG.trace("Upload of {} skipped. Unmodified.", file.getPath());
			return CompletableFuture.completedFuture(null);
		}
		try {
<<<<<<< HEAD
			Path toUpload = cacheDir.resolve(UUID.randomUUID() + ".tmp");
			file.persistTo(toUpload);
			file.setDirty(false);
			return scheduleUpload(file, Files.newInputStream(toUpload, StandardOpenOption.DELETE_ON_CLOSE));
=======
			var in = file.asPersistableStream();
			return scheduleUpload(file, in, file.getSize());
>>>>>>> a1c13601
		} catch (IOException e) {
			LOG.error("Upload of " + file.getPath() + " failed.", e);
			return CompletableFuture.failedFuture(e);
		}
	}

<<<<<<< HEAD
	private CompletionStage<Void> scheduleUpload(OpenFile file, InputStream in) {
=======
	private CompletionStage<Void> scheduleUpload(OpenFile file, InputStream in, long size) {
		assert file.isDirty();
>>>>>>> a1c13601
		var path = file.getPath();
		LOG.debug("uploading {}...", path);
		long id = idGenerator.incrementAndGet();
		var task = provider.write(path, true, in, size, ProgressListener.NO_PROGRESS_AWARE)
				.thenRun(() -> {
					LOG.debug("uploaded successfully: {}", path);
				}).exceptionally(e -> {
					LOG.error("Upload of " + path + " failed.", e);
					// TODO copy file to some lost+found dir
					file.setDirty(true); // might cause an additional upload
					return null;
				}).thenRun(() -> {
					scheduledUploads.remove(id);
					try {
						in.close();
					} catch (IOException e) {
						LOG.error("Unable to close channel to temporary file, will be closed on program exit.", e);
					}
				});
		scheduledUploads.put(id, task);
		return task;
	}

	public CompletionStage<Void> awaitPendingUploads() {
		return CompletableFuture.allOf(scheduledUploads.values().toArray(CompletableFuture[]::new));
	}

}<|MERGE_RESOLUTION|>--- conflicted
+++ resolved
@@ -52,27 +52,19 @@
 			return CompletableFuture.completedFuture(null);
 		}
 		try {
-<<<<<<< HEAD
 			Path toUpload = cacheDir.resolve(UUID.randomUUID() + ".tmp");
 			file.persistTo(toUpload);
 			file.setDirty(false);
-			return scheduleUpload(file, Files.newInputStream(toUpload, StandardOpenOption.DELETE_ON_CLOSE));
-=======
-			var in = file.asPersistableStream();
-			return scheduleUpload(file, in, file.getSize());
->>>>>>> a1c13601
+			var size = Files.size(toUpload);
+			var in = Files.newInputStream(toUpload, StandardOpenOption.DELETE_ON_CLOSE);
+			return scheduleUpload(file, in, size);
 		} catch (IOException e) {
 			LOG.error("Upload of " + file.getPath() + " failed.", e);
 			return CompletableFuture.failedFuture(e);
 		}
 	}
 
-<<<<<<< HEAD
-	private CompletionStage<Void> scheduleUpload(OpenFile file, InputStream in) {
-=======
 	private CompletionStage<Void> scheduleUpload(OpenFile file, InputStream in, long size) {
-		assert file.isDirty();
->>>>>>> a1c13601
 		var path = file.getPath();
 		LOG.debug("uploading {}...", path);
 		long id = idGenerator.incrementAndGet();
