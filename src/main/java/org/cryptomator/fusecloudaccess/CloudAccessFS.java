--- conflicted
+++ resolved
@@ -2,9 +2,8 @@
 
 import jnr.constants.platform.OpenFlags;
 import jnr.ffi.Pointer;
+import org.cryptomator.cloudaccess.api.CloudItemType;
 import org.cryptomator.cloudaccess.api.CloudProvider;
-import org.cryptomator.cloudaccess.api.exceptions.CloudProviderException;
-import org.cryptomator.cloudaccess.api.exceptions.InvalidPageTokenException;
 import org.cryptomator.cloudaccess.api.exceptions.NotFoundException;
 import org.cryptomator.cloudaccess.api.exceptions.TypeMismatchException;
 import org.slf4j.Logger;
@@ -33,32 +32,24 @@
 	private final OpenDirFactory openDirFactory;
 
 	public CloudAccessFS(CloudProvider provider, int timeoutMillis) {
-		this(provider,timeoutMillis,new OpenFileFactory(provider));
+		this(provider, timeoutMillis, new OpenFileFactory(provider), new OpenDirFactory(provider));
 	}
 
 	//Visible for testing
-	CloudAccessFS(CloudProvider provider, int timeoutMillis, OpenFileFactory openFileFactory){
+	CloudAccessFS(CloudProvider provider, int timeoutMillis, OpenFileFactory openFileFactory, OpenDirFactory openDirFactory) {
 		this.provider = provider;
 		this.timeoutMillis = timeoutMillis;
-<<<<<<< HEAD
 		this.openFileFactory = openFileFactory;
-=======
-		this.openFileFactory = new OpenFileFactory(provider);
-		this.openDirFactory = new OpenDirFactory(provider);
->>>>>>> 58329795
+		this.openDirFactory = openDirFactory;
 	}
 
 	/**
 	 * Method for async execution.
-	 *
-<<<<<<< HEAD
+	 * <p>
 	 * Only visible for testing.
 	 *
-=======
->>>>>>> 58329795
 	 * @param returnCode an integer {@link CompletionStage} to execute
 	 * @return an integer representing one of the FUSE {@link ErrorCodes}
-	 * @apiNote Only visible for testing.
 	 */
 	int returnOrTimeout(CompletionStage<Integer> returnCode) {
 		try {
@@ -92,43 +83,17 @@
 	}
 
 	@Override
-<<<<<<< HEAD
-	public int readdir(String path, Pointer buf, FuseFillDir filler, long offset, FuseFileInfo fi) {
-		var returnCode = provider.listExhaustively(Path.of(path)).thenApply(itemList -> {
-			//if these already return "Buffer full" something 's definitively wrong but still
-			if (filler.apply(buf, ".", null, 0) != 0
-					|| filler.apply(buf, "..", null, 0) != 0) {
-				return -ErrorCodes.ENOMEM();
-			}
-
-			for (var item : itemList.getItems()) {
-				if (filler.apply(buf, item.getName(), null, 0) != 0) {
-					return -ErrorCodes.ENOMEM();
-				}
-			}
-			return 0;
-		}).exceptionally(e -> {
-			final var cause = e.getCause();
-			if (cause instanceof NotFoundException){
-				return -ErrorCodes.ENOENT();
-			} else if (cause instanceof TypeMismatchException) {
-				return -ErrorCodes.ENOTDIR();
-			} else if (cause instanceof InvalidPageTokenException) {
-				//TODO: maybe different return code
-				LOG.error("readdir() failed", e);
-				return -ErrorCodes.EIO();
-			} else {
-				LOG.error("readdir() failed", e);
-				return -ErrorCodes.EIO();
-			}
-=======
 	public int opendir(String path, FuseFileInfo fi) {
 		var returnCode = provider.itemMetadata(Path.of(path)).thenApply(metadata -> {
-			long dirHandle = openDirFactory.open(Path.of(path));
-			fi.fh.set(dirHandle);
-			return 0;
+			if (metadata.getItemType() == CloudItemType.FOLDER) {
+				long dirHandle = openDirFactory.open(Path.of(path));
+				fi.fh.set(dirHandle);
+				return 0;
+			} else {
+				return -ErrorCodes.ENOTDIR();
+			}
 		}).exceptionally(e -> {
-			if (e.getCause() instanceof NoSuchFileException) {
+			if (e.getCause() instanceof NotFoundException) {
 				return -ErrorCodes.ENOENT();
 			} else {
 				LOG.error("open() failed", e);
@@ -153,7 +118,6 @@
 		var returnCode = openDir.get().list(buf, filler, (int) offset).exceptionally(e -> {
 			LOG.error("readdir() failed", e); // TODO distinguish causes
 			return -ErrorCodes.EIO();
->>>>>>> 58329795
 		});
 		return returnOrTimeout(returnCode);
 	}
